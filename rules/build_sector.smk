--- conflicted
+++ resolved
@@ -1012,11 +1012,8 @@
         countries=config_provider("countries"),
         adjustments=config_provider("adjustments", "sector"),
         emissions_scope=config_provider("energy", "emissions"),
-<<<<<<< HEAD
         electricity=config_provider("electricity"),
-=======
         biomass=config_provider("biomass"),
->>>>>>> f183736b
         RDIR=RDIR,
         heat_pump_sources=config_provider("sector", "heat_pump_sources"),
         heat_systems=config_provider("sector", "heat_systems"),
