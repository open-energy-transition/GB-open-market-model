--- conflicted
+++ resolved
@@ -191,11 +191,7 @@
         params:
             versions=["2019-06-05", "2020-10-06"],
         output:
-<<<<<<< HEAD
-            "data/electricity_demand.csv",
-=======
             "data/electricity_demand_raw.csv",
->>>>>>> e8c8d72b
         log:
             "logs/retrieve_electricity_demand.log",
         resources:
