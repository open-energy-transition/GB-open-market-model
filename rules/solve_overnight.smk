# SPDX-FileCopyrightText: : 2023-2024 The PyPSA-Eur Authors
#
# SPDX-License-Identifier: MIT


rule solve_sector_network:
    params:
        solving=config_provider("solving"),
        foresight=config_provider("foresight"),
        planning_horizons=config_provider("scenario", "planning_horizons"),
        co2_sequestration_potential=config_provider(
            "sector", "co2_sequestration_potential", default=200
        ),
        custom_extra_functionality=input_custom_extra_functionality,
    input:
        network=RESULTS
        + "prenetworks/elec{weather_year}_s{simpl}_{clusters}_l{ll}_{opts}_{sector_opts}_{planning_horizons}.nc",
        config=RESULTS + "config.yaml",
    output:
        RESULTS
        + "postnetworks/elec{weather_year}_s{simpl}_{clusters}_l{ll}_{opts}_{sector_opts}_{planning_horizons}.nc",
    shadow:
        "shallow"
    log:
<<<<<<< HEAD
        solver=LOGS
        + "elec{weather_year}_s{simpl}_{clusters}_l{ll}_{opts}_{sector_opts}_{planning_horizons}_solver.log",
        python=LOGS
        + "elec{weather_year}_s{simpl}_{clusters}_l{ll}_{opts}_{sector_opts}_{planning_horizons}_python.log",
    threads: config["solving"]["solver"].get("threads", 4)
=======
        solver=RESULTS
        + "logs/elec_s{simpl}_{clusters}_l{ll}_{opts}_{sector_opts}_{planning_horizons}_solver.log",
        memory=RESULTS
        + "logs/elec_s{simpl}_{clusters}_l{ll}_{opts}_{sector_opts}_{planning_horizons}_memory.log",
        python=RESULTS
        + "logs/elec_s{simpl}_{clusters}_l{ll}_{opts}_{sector_opts}_{planning_horizons}_python.log",
    threads: solver_threads
>>>>>>> 986c7be4
    resources:
        mem_mb=config_provider("solving", "mem"),
        walltime=config_provider("solving", "walltime", default="12:00:00"),
    benchmark:
        (
            RESULTS
<<<<<<< HEAD
            + BENCHMARKS
            + "solve_sector_network/elec{weather_year}_s{simpl}_{clusters}_l{ll}_{opts}_{sector_opts}_{planning_horizons}"
=======
            + "benchmarks/solve_sector_network/elec_s{simpl}_{clusters}_l{ll}_{opts}_{sector_opts}_{planning_horizons}"
>>>>>>> 986c7be4
        )
    conda:
        "../envs/environment.yaml"
    script:
        "../scripts/solve_network.py"


rule solve_operations_network_other_year:
    input:
        overrides="data/override_component_attrs",
        pre=RDIR
        + "/prenetworks/elec{weather_year}_s{simpl}_{clusters}_lv{lv}_{opts}_{sector_opts}_{planning_horizons}.nc",
        post=RDIR
        + "/postnetworks/elec{capacity_year}_s{simpl}_{clusters}_lv{lv}_{opts}_{sector_opts}_{planning_horizons}.nc",
    output:
        RDIR
        + "/operations/elec{capacity_year}_s{simpl}_{clusters}_lv{lv}_{opts}_{sector_opts}_{planning_horizons}_{weather_year}.nc",
    shadow:
        "shallow"
    log:
        solver=RDIR
        + "/logs/elec{capacity_year}_s{simpl}_{clusters}_lv{lv}_{opts}_{sector_opts}_{planning_horizons}_{weather_year}_solver.log",
        python=RDIR
        + "/logs/elec{capacity_year}_s{simpl}_{clusters}_lv{lv}_{opts}_{sector_opts}_{planning_horizons}_{weather_year}_python.log",
    threads: 4
    resources:
        mem_mb=10000,
    benchmark:
        (
            RDIR
            + "/benchmarks/solve_operations_network/elec{capacity_year}_s{simpl}_{clusters}_lv{lv}_{opts}_{sector_opts}_{planning_horizons}_{weather_year}"
        )
    script:
        "../scripts/solve_operations_network_other_year.py"


# rule solve_operations_network_other_year_myopic:
#     input:
#         overrides="data/override_component_attrs",
#         pre=RDIR
#         + "/prenetworks/elec{weather_year}_s{simpl}_{clusters}_lv{lv}_{opts}_{sector_opts}_{planning_horizons}.nc",
#         post=RDIR
#         + "/postnetworks/elec{capacity_year}_s{simpl}_{clusters}_lv{lv}_{opts}_{sector_opts}_{planning_horizons}.nc",
#         previous=solved_previous_year,
#     output:
#         RDIR
#         + "/operations/elec{capacity_year}_s{simpl}_{clusters}_lv{lv}_{opts}_{sector_opts}_{planning_horizons}_{weather_year}_myopic.nc",
#     shadow:
#         "shallow"
#     log:
#         solver=RDIR
#         + "/logs/elec{capacity_year}_s{simpl}_{clusters}_lv{lv}_{opts}_{sector_opts}_{planning_horizons}_{weather_year}_solver.log",
#         python=RDIR
#         + "/logs/elec{capacity_year}_s{simpl}_{clusters}_lv{lv}_{opts}_{sector_opts}_{planning_horizons}_{weather_year}_python.log",
#     threads: 4
#     resources:
#         mem_mb=10000,
#     benchmark:
#         (
#             RDIR
#             + "/benchmarks/solve_operations_network_myopic/elec{capacity_year}_s{simpl}_{clusters}_lv{lv}_{opts}_{sector_opts}_{planning_horizons}_{weather_year}"
#         )
#     script:
#         "../scripts/solve_operations_network_other_year_myopic.py"<|MERGE_RESOLUTION|>--- conflicted
+++ resolved
@@ -22,33 +22,20 @@
     shadow:
         "shallow"
     log:
-<<<<<<< HEAD
-        solver=LOGS
-        + "elec{weather_year}_s{simpl}_{clusters}_l{ll}_{opts}_{sector_opts}_{planning_horizons}_solver.log",
-        python=LOGS
-        + "elec{weather_year}_s{simpl}_{clusters}_l{ll}_{opts}_{sector_opts}_{planning_horizons}_python.log",
-    threads: config["solving"]["solver"].get("threads", 4)
-=======
         solver=RESULTS
-        + "logs/elec_s{simpl}_{clusters}_l{ll}_{opts}_{sector_opts}_{planning_horizons}_solver.log",
+        + "logs/elec{weather_year}_s{simpl}_{clusters}_l{ll}_{opts}_{sector_opts}_{planning_horizons}_solver.log",
         memory=RESULTS
-        + "logs/elec_s{simpl}_{clusters}_l{ll}_{opts}_{sector_opts}_{planning_horizons}_memory.log",
+        + "logs/elec{weather_year}_s{simpl}_{clusters}_l{ll}_{opts}_{sector_opts}_{planning_horizons}_memory.log",
         python=RESULTS
-        + "logs/elec_s{simpl}_{clusters}_l{ll}_{opts}_{sector_opts}_{planning_horizons}_python.log",
+        + "logs/elec{weather_year}_s{simpl}_{clusters}_l{ll}_{opts}_{sector_opts}_{planning_horizons}_python.log",
     threads: solver_threads
->>>>>>> 986c7be4
     resources:
         mem_mb=config_provider("solving", "mem"),
         walltime=config_provider("solving", "walltime", default="12:00:00"),
     benchmark:
         (
             RESULTS
-<<<<<<< HEAD
-            + BENCHMARKS
-            + "solve_sector_network/elec{weather_year}_s{simpl}_{clusters}_l{ll}_{opts}_{sector_opts}_{planning_horizons}"
-=======
-            + "benchmarks/solve_sector_network/elec_s{simpl}_{clusters}_l{ll}_{opts}_{sector_opts}_{planning_horizons}"
->>>>>>> 986c7be4
+            + "benchmarks/solve_sector_network/elec{weather_year}_s{simpl}_{clusters}_l{ll}_{opts}_{sector_opts}_{planning_horizons}"
         )
     conda:
         "../envs/environment.yaml"
@@ -58,7 +45,6 @@
 
 rule solve_operations_network_other_year:
     input:
-        overrides="data/override_component_attrs",
         pre=RDIR
         + "/prenetworks/elec{weather_year}_s{simpl}_{clusters}_lv{lv}_{opts}_{sector_opts}_{planning_horizons}.nc",
         post=RDIR
