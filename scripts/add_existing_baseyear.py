# -*- coding: utf-8 -*-
# SPDX-FileCopyrightText: : 2020-2023 The PyPSA-Eur Authors
#
# SPDX-License-Identifier: MIT
"""
Adds existing power and heat generation capacities for initial planning
horizon.
"""

import logging

logger = logging.getLogger(__name__)

import pandas as pd

idx = pd.IndexSlice

from types import SimpleNamespace

import country_converter as coco
import numpy as np
import pypsa
import xarray as xr
from _helpers import override_component_attrs, update_config_with_sector_opts
from prepare_sector_network import cluster_heat_buses, define_spatial, prepare_costs

cc = coco.CountryConverter()

spatial = SimpleNamespace()


def add_build_year_to_new_assets(n, baseyear):
    """
    Parameters
    ----------
    n : pypsa.Network
    baseyear : int
        year in which optimized assets are built
    """
    # Give assets with lifetimes and no build year the build year baseyear
    for c in n.iterate_components(["Link", "Generator", "Store"]):
        assets = c.df.index[(c.df.lifetime != np.inf) & (c.df.build_year == 0)]
        c.df.loc[assets, "build_year"] = baseyear

        # add -baseyear to name
        rename = pd.Series(c.df.index, c.df.index)
        rename[assets] += "-" + str(baseyear)
        c.df.rename(index=rename, inplace=True)

        # rename time-dependent
        selection = n.component_attrs[c.name].type.str.contains(
            "series"
        ) & n.component_attrs[c.name].status.str.contains("Input")
        for attr in n.component_attrs[c.name].index[selection]:
            c.pnl[attr].rename(columns=rename, inplace=True)


def add_existing_renewables(df_agg):
    """
    Append existing renewables to the df_agg pd.DataFrame with the conventional
    power plants.
    """
    carriers = {"solar": "solar", "onwind": "onwind", "offwind": "offwind-ac"}

    for tech in ["solar", "onwind", "offwind"]:
        carrier = carriers[tech]

        df = pd.read_csv(snakemake.input[f"existing_{tech}"], index_col=0).fillna(0.0)
        df.columns = df.columns.astype(int)
        df.index = cc.convert(df.index, to="iso2")

        # calculate yearly differences
        df.insert(loc=0, value=0.0, column="1999")
        df = df.diff(axis=1).drop("1999", axis=1).clip(lower=0)

        # distribute capacities among nodes according to capacity factor
        # weighting with nodal_fraction
        elec_buses = n.buses.index[n.buses.carrier == "AC"].union(
            n.buses.index[n.buses.carrier == "DC"]
        )
        nodal_fraction = pd.Series(0.0, elec_buses)

        for country in n.buses.loc[elec_buses, "country"].unique():
            gens = n.generators.index[
                (n.generators.index.str[:2] == country)
                & (n.generators.carrier == carrier)
            ]
            cfs = n.generators_t.p_max_pu[gens].mean()
            cfs_key = cfs / cfs.sum()
            nodal_fraction.loc[n.generators.loc[gens, "bus"]] = cfs_key.values

        nodal_df = df.loc[n.buses.loc[elec_buses, "country"]]
        nodal_df.index = elec_buses
        nodal_df = nodal_df.multiply(nodal_fraction, axis=0)

        for year in nodal_df.columns:
            for node in nodal_df.index:
                name = f"{node}-{tech}-{year}"
                capacity = nodal_df.loc[node, year]
                if capacity > 0.0:
                    df_agg.at[name, "Fueltype"] = tech
                    df_agg.at[name, "Capacity"] = capacity
                    df_agg.at[name, "DateIn"] = year
                    df_agg.at[name, "cluster_bus"] = node


def add_power_capacities_installed_before_baseyear(n, grouping_years, costs, baseyear):
    """
    Parameters
    ----------
    n : pypsa.Network
    grouping_years :
        intervals to group existing capacities
    costs :
        to read lifetime to estimate YearDecomissioning
    baseyear : int
    """
    logger.debug(
        f"Adding power capacities installed before {baseyear} from powerplants.csv"
    )

    df_agg = pd.read_csv(snakemake.input.powerplants, index_col=0)

    rename_fuel = {
        "Hard Coal": "coal",
        "Lignite": "lignite",
        "Nuclear": "nuclear",
        "Oil": "oil",
        "OCGT": "OCGT",
        "CCGT": "CCGT",
        "Natural Gas": "gas",
        "Bioenergy": "urban central solid biomass CHP",
    }

    fueltype_to_drop = [
        "Hydro",
        "Wind",
        "Solar",
        "Geothermal",
        "Waste",
        "Other",
        "CCGT, Thermal",
    ]

    technology_to_drop = ["Pv", "Storage Technologies"]

    # drop unused fueltyps and technologies
    df_agg.drop(df_agg.index[df_agg.Fueltype.isin(fueltype_to_drop)], inplace=True)
    df_agg.drop(df_agg.index[df_agg.Technology.isin(technology_to_drop)], inplace=True)
    df_agg.Fueltype = df_agg.Fueltype.map(rename_fuel)

    # Intermediate fix for DateIn & DateOut
    # Fill missing DateIn
    biomass_i = df_agg.loc[df_agg.Fueltype == "urban central solid biomass CHP"].index
    mean = df_agg.loc[biomass_i, "DateIn"].mean()
    df_agg.loc[biomass_i, "DateIn"] = df_agg.loc[biomass_i, "DateIn"].fillna(int(mean))
    # Fill missing DateOut
    dateout = (
        df_agg.loc[biomass_i, "DateIn"]
        + snakemake.config["costs"]["fill_values"]["lifetime"]
    )
    df_agg.loc[biomass_i, "DateOut"] = df_agg.loc[biomass_i, "DateOut"].fillna(dateout)

    # drop assets which are already phased out / decommissioned
    phased_out = df_agg[df_agg["DateOut"] < baseyear].index
    df_agg.drop(phased_out, inplace=True)

    # calculate remaining lifetime before phase-out (+1 because assuming
    # phase out date at the end of the year)
    df_agg["lifetime"] = df_agg.DateOut - df_agg.DateIn + 1

    # assign clustered bus
    busmap_s = pd.read_csv(snakemake.input.busmap_s, index_col=0).squeeze()
    busmap = pd.read_csv(snakemake.input.busmap, index_col=0).squeeze()

    inv_busmap = {}
    for k, v in busmap.items():
        inv_busmap[v] = inv_busmap.get(v, []) + [k]

    clustermaps = busmap_s.map(busmap)
    clustermaps.index = clustermaps.index.astype(int)

    df_agg["cluster_bus"] = df_agg.bus.map(clustermaps)

    # include renewables in df_agg
    add_existing_renewables(df_agg)

    df_agg["grouping_year"] = np.take(
        grouping_years, np.digitize(df_agg.DateIn, grouping_years, right=True)
    )

    df = df_agg.pivot_table(
        index=["grouping_year", "Fueltype"],
        columns="cluster_bus",
        values="Capacity",
        aggfunc="sum",
    )

    lifetime = df_agg.pivot_table(
        index=["grouping_year", "Fueltype"],
        columns="cluster_bus",
        values="lifetime",
        aggfunc="mean",  # currently taken mean for clustering lifetimes
    )

    carrier = {
        "OCGT": "gas",
        "CCGT": "gas",
        "coal": "coal",
        "oil": "oil",
        "lignite": "lignite",
        "nuclear": "uranium",
        "urban central solid biomass CHP": "biomass",
    }

    for grouping_year, generator in df.index:
        # capacity is the capacity in MW at each node for this
        capacity = df.loc[grouping_year, generator]
        capacity = capacity[~capacity.isna()]
        capacity = capacity[
            capacity > snakemake.config["existing_capacities"]["threshold_capacity"]
        ]
        suffix = "-ac" if generator == "offwind" else ""
        name_suffix = f" {generator}{suffix}-{grouping_year}"
        asset_i = capacity.index + name_suffix
        if generator in ["solar", "onwind", "offwind"]:
            # to consider electricity grid connection costs or a split between
            # solar utility and rooftop as well, rather take cost assumptions
            # from existing network than from the cost database
            capital_cost = n.generators.loc[
                n.generators.carrier == generator + suffix, "capital_cost"
            ].mean()
            marginal_cost = n.generators.loc[
                n.generators.carrier == generator + suffix, "marginal_cost"
            ].mean()
            # check if assets are already in network (e.g. for 2020)
            already_build = n.generators.index.intersection(asset_i)
            new_build = asset_i.difference(n.generators.index)

            # this is for the year 2020
            if not already_build.empty:
                n.generators.loc[already_build, "p_nom_min"] = capacity.loc[
                    already_build.str.replace(name_suffix, "")
                ].values
            new_capacity = capacity.loc[new_build.str.replace(name_suffix, "")]

            if "m" in snakemake.wildcards.clusters:
                for ind in new_capacity.index:
                    # existing capacities are split evenly among regions in every country
                    inv_ind = [i for i in inv_busmap[ind]]

                    # for offshore the splitting only includes coastal regions
                    inv_ind = [
                        i for i in inv_ind if (i + name_suffix) in n.generators.index
                    ]

                    p_max_pu = n.generators_t.p_max_pu[
                        [i + name_suffix for i in inv_ind]
                    ]
                    p_max_pu.columns = [i + name_suffix for i in inv_ind]

                    n.madd(
                        "Generator",
                        [i + name_suffix for i in inv_ind],
                        bus=ind,
                        carrier=generator,
                        p_nom=new_capacity[ind]
                        / len(inv_ind),  # split among regions in a country
                        marginal_cost=marginal_cost,
                        capital_cost=capital_cost,
                        efficiency=costs.at[generator, "efficiency"],
                        p_max_pu=p_max_pu,
                        build_year=grouping_year,
                        lifetime=costs.at[generator, "lifetime"],
                    )

            else:
                p_max_pu = n.generators_t.p_max_pu[
                    capacity.index + f" {generator}{suffix}-{baseyear}"
                ]

                if not new_build.empty:
                    n.madd(
                        "Generator",
                        new_capacity.index,
                        suffix=" " + name_suffix,
                        bus=new_capacity.index,
                        carrier=generator,
                        p_nom=new_capacity,
                        marginal_cost=marginal_cost,
                        capital_cost=capital_cost,
                        efficiency=costs.at[generator, "efficiency"],
                        p_max_pu=p_max_pu.rename(columns=n.generators.bus),
                        build_year=grouping_year,
                        lifetime=costs.at[generator, "lifetime"],
                    )

        else:
            bus0 = vars(spatial)[carrier[generator]].nodes
            if "EU" not in vars(spatial)[carrier[generator]].locations:
                bus0 = bus0.intersection(capacity.index + " gas")

            already_build = n.links.index.intersection(asset_i)
            new_build = asset_i.difference(n.links.index)
            lifetime_assets = lifetime.loc[grouping_year, generator].dropna()

            # this is for the year 2020
            if not already_build.empty:
                n.links.loc[already_build, "p_nom_min"] = capacity.loc[
                    already_build.str.replace(name_suffix, "")
                ].values

            if not new_build.empty:
                new_capacity = capacity.loc[new_build.str.replace(name_suffix, "")]

                if generator != "urban central solid biomass CHP":
                    n.madd(
                        "Link",
                        new_capacity.index,
                        suffix=name_suffix,
                        bus0=bus0,
                        bus1=new_capacity.index,
                        bus2="co2 atmosphere",
                        carrier=generator,
                        marginal_cost=costs.at[generator, "efficiency"]
                        * costs.at[generator, "VOM"],  # NB: VOM is per MWel
                        capital_cost=costs.at[generator, "efficiency"]
                        * costs.at[generator, "fixed"],  # NB: fixed cost is per MWel
                        p_nom=new_capacity / costs.at[generator, "efficiency"],
                        efficiency=costs.at[generator, "efficiency"],
                        efficiency2=costs.at[carrier[generator], "CO2 intensity"],
                        build_year=grouping_year,
                        lifetime=lifetime_assets.loc[new_capacity.index],
                    )
                else:
                    key = "central solid biomass CHP"
                    n.madd(
                        "Link",
                        new_capacity.index,
                        suffix=name_suffix,
                        bus0=spatial.biomass.df.loc[new_capacity.index]["nodes"].values,
                        bus1=new_capacity.index,
                        bus2=new_capacity.index + " urban central heat",
                        carrier=generator,
                        p_nom=new_capacity / costs.at[key, "efficiency"],
                        capital_cost=costs.at[key, "fixed"]
                        * costs.at[key, "efficiency"],
                        marginal_cost=costs.at[key, "VOM"],
                        efficiency=costs.at[key, "efficiency"],
                        build_year=grouping_year,
                        efficiency2=costs.at[key, "efficiency-heat"],
                        lifetime=lifetime_assets.loc[new_capacity.index],
                    )
        # check if existing capacities are larger than technical potential
        existing_large = n.generators[
            n.generators["p_nom_min"] > n.generators["p_nom_max"]
        ].index
        if len(existing_large):
            logger.warning(
                f"Existing capacities larger than technical potential for {existing_large},\
                           adjust technical potential to existing capacities"
            )
            n.generators.loc[existing_large, "p_nom_max"] = n.generators.loc[
                existing_large, "p_nom_min"
            ]


def add_heating_capacities_installed_before_baseyear(
    n,
    baseyear,
    grouping_years,
    ashp_cop,
    gshp_cop,
    time_dep_hp_cop,
    costs,
    default_lifetime,
):
    """
    Parameters
    ----------
    n : pypsa.Network
    baseyear : last year covered in the existing capacities database
    grouping_years : intervals to group existing capacities
        linear decommissioning of heating capacities from 2020 to 2045 is
        currently assumed heating capacities split between residential and
        services proportional to heating load in both 50% capacities
        in rural busess 50% in urban buses
    """
    logger.debug(f"Adding heating capacities installed before {baseyear}")

    # Add existing heating capacities, data comes from the study
    # "Mapping and analyses of the current and future (2020 - 2030)
    # heating/cooling fuel deployment (fossil/renewables) "
    # https://ec.europa.eu/energy/studies/mapping-and-analyses-current-and-future-2020-2030-heatingcooling-fuel-deployment_en?redir=1
    # file: "WP2_DataAnnex_1_BuildingTechs_ForPublication_201603.xls" -> "existing_heating_raw.csv".
    # TODO start from original file

    # retrieve existing heating capacities
    techs = [
        "gas boiler",
        "oil boiler",
        "resistive heater",
        "air heat pump",
        "ground heat pump",
    ]
    df = pd.read_csv(snakemake.input.existing_heating, index_col=0, header=0)

    # data for Albania, Montenegro and Macedonia not included in database
    df.loc["Albania"] = np.nan
    df.loc["Montenegro"] = np.nan
    df.loc["Macedonia"] = np.nan

    df.fillna(0.0, inplace=True)

    # convert GW to MW
    df *= 1e3

    df.index = cc.convert(df.index, to="iso2")

    # coal and oil boilers are assimilated to oil boilers
    df["oil boiler"] = df["oil boiler"] + df["coal boiler"]
    df.drop(["coal boiler"], axis=1, inplace=True)

    # distribute technologies to nodes by population
    pop_layout = pd.read_csv(snakemake.input.clustered_pop_layout, index_col=0)

    nodal_df = df.loc[pop_layout.ct]
    nodal_df.index = pop_layout.index
    nodal_df = nodal_df.multiply(pop_layout.fraction, axis=0)

    # split existing capacities between residential and services
    # proportional to energy demand
    ratio_residential = pd.Series(
        [
            (
                n.loads_t.p_set.sum()[f"{node} residential rural heat"]
                / (
                    n.loads_t.p_set.sum()[f"{node} residential rural heat"]
                    + n.loads_t.p_set.sum()[f"{node} services rural heat"]
                )
            )
            for node in nodal_df.index
        ],
        index=nodal_df.index,
    )

    for tech in techs:
        nodal_df["residential " + tech] = nodal_df[tech] * ratio_residential
        nodal_df["services " + tech] = nodal_df[tech] * (1 - ratio_residential)

    names = [
        "residential rural",
        "services rural",
        "residential urban decentral",
        "services urban decentral",
        "urban central",
    ]

    nodes = {}
    p_nom = {}
    for name in names:
        name_type = "central" if name == "urban central" else "decentral"
        nodes[name] = pd.Index(
            [
                n.buses.at[index, "location"]
                for index in n.buses.index[
                    n.buses.index.str.contains(name)
                    & n.buses.index.str.contains("heat")
                ]
            ]
        )
        heat_pump_type = "air" if "urban" in name else "ground"
        heat_type = "residential" if "residential" in name else "services"

        if name == "urban central":
            p_nom[name] = nodal_df["air heat pump"][nodes[name]]
        else:
            p_nom[name] = nodal_df[f"{heat_type} {heat_pump_type} heat pump"][
                nodes[name]
            ]

        # Add heat pumps
        costs_name = f"decentral {heat_pump_type}-sourced heat pump"

        cop = {"air": ashp_cop, "ground": gshp_cop}

        if time_dep_hp_cop:
            efficiency = cop[heat_pump_type][nodes[name]]
        else:
            efficiency = costs.at[costs_name, "efficiency"]

        for i, grouping_year in enumerate(grouping_years):
            if int(grouping_year) + default_lifetime <= int(baseyear):
                continue

            # installation is assumed to be linear for the past 25 years (default lifetime)
            ratio = (int(grouping_year) - int(grouping_years[i - 1])) / default_lifetime

            n.madd(
                "Link",
                nodes[name],
                suffix=f" {name} {heat_pump_type} heat pump-{grouping_year}",
                bus0=nodes[name],
                bus1=nodes[name] + " " + name + " heat",
                carrier=f"{name} {heat_pump_type} heat pump",
                efficiency=efficiency,
                capital_cost=costs.at[costs_name, "efficiency"]
                * costs.at[costs_name, "fixed"],
                p_nom=p_nom[name] * ratio / costs.at[costs_name, "efficiency"],
                build_year=int(grouping_year),
                lifetime=costs.at[costs_name, "lifetime"],
            )

            # add resistive heater, gas boilers and oil boilers
            # (50% capacities to rural buses, 50% to urban buses)
            n.madd(
                "Link",
                nodes[name],
                suffix=f" {name} resistive heater-{grouping_year}",
                bus0=nodes[name],
                bus1=nodes[name] + " " + name + " heat",
                carrier=name + " resistive heater",
                efficiency=costs.at[name_type + " resistive heater", "efficiency"],
                capital_cost=costs.at[name_type + " resistive heater", "efficiency"]
                * costs.at[name_type + " resistive heater", "fixed"],
                p_nom=0.5
                * nodal_df[f"{heat_type} resistive heater"][nodes[name]]
                * ratio
                / costs.at[name_type + " resistive heater", "efficiency"],
                build_year=int(grouping_year),
                lifetime=costs.at[costs_name, "lifetime"],
            )

            n.madd(
                "Link",
                nodes[name],
                suffix=f" {name} gas boiler-{grouping_year}",
                bus0=spatial.gas.nodes,
                bus1=nodes[name] + " " + name + " heat",
                bus2="co2 atmosphere",
                carrier=name + " gas boiler",
                efficiency=costs.at[name_type + " gas boiler", "efficiency"],
                efficiency2=costs.at["gas", "CO2 intensity"],
                capital_cost=costs.at[name_type + " gas boiler", "efficiency"]
                * costs.at[name_type + " gas boiler", "fixed"],
                p_nom=0.5
                * nodal_df[f"{heat_type} gas boiler"][nodes[name]]
                * ratio
                / costs.at[name_type + " gas boiler", "efficiency"],
                build_year=int(grouping_year),
                lifetime=costs.at[name_type + " gas boiler", "lifetime"],
            )

            n.madd(
                "Link",
                nodes[name],
                suffix=f" {name} oil boiler-{grouping_year}",
                bus0=spatial.oil.nodes,
                bus1=nodes[name] + " " + name + " heat",
                bus2="co2 atmosphere",
                carrier=name + " oil boiler",
                efficiency=costs.at["decentral oil boiler", "efficiency"],
                efficiency2=costs.at["oil", "CO2 intensity"],
                capital_cost=costs.at["decentral oil boiler", "efficiency"]
                * costs.at["decentral oil boiler", "fixed"],
                p_nom=0.5
                * nodal_df[f"{heat_type} oil boiler"][nodes[name]]
                * ratio
                / costs.at["decentral oil boiler", "efficiency"],
                build_year=int(grouping_year),
                lifetime=costs.at[name_type + " gas boiler", "lifetime"],
            )

            # delete links with p_nom=nan corresponding to extra nodes in country
            n.mremove(
                "Link",
                [
                    index
                    for index in n.links.index.to_list()
                    if str(grouping_year) in index and np.isnan(n.links.p_nom[index])
                ],
            )

            # delete links with capacities below threshold
            threshold = snakemake.config["existing_capacities"]["threshold_capacity"]
            n.mremove(
                "Link",
                [
                    index
                    for index in n.links.index.to_list()
                    if str(grouping_year) in index and n.links.p_nom[index] < threshold
                ],
            )


# %%
if __name__ == "__main__":
    if "snakemake" not in globals():
        from _helpers import mock_snakemake

        snakemake = mock_snakemake(
<<<<<<< HEAD
            "add_existing_baseyear",
            simpl="",
            clusters="45",
            ll="v1.0",
            opts="",
            sector_opts="8760H-T-H-B-I-A-solar+p3-dist1",
=======
            'add_existing_baseyear',
            weather_year='',
            simpl='',
            clusters="37",
            lv=1.0,
            opts='',
            sector_opts='168H-T-H-B-I-solar+p3-dist1',
>>>>>>> 7a7c7f03
            planning_horizons=2020,
        )

    logging.basicConfig(level=snakemake.config["logging"]["level"])

    update_config_with_sector_opts(snakemake.config, snakemake.wildcards.sector_opts)

    options = snakemake.config["sector"]
    opts = snakemake.wildcards.sector_opts.split("-")

    baseyear = snakemake.config["scenario"]["planning_horizons"][0]

    overrides = override_component_attrs(snakemake.input.overrides)
    n = pypsa.Network(snakemake.input.network, override_component_attrs=overrides)
    # define spatial resolution of carriers
    spatial = define_spatial(n.buses[n.buses.carrier == "AC"].index, options)
    add_build_year_to_new_assets(n, baseyear)

    Nyears = n.snapshot_weightings.generators.sum() / 8760.0
    costs = prepare_costs(
        snakemake.input.costs,
        snakemake.config["costs"],
        Nyears,
    )

    grouping_years_power = snakemake.config["existing_capacities"][
        "grouping_years_power"
    ]
    grouping_years_heat = snakemake.config["existing_capacities"]["grouping_years_heat"]
    add_power_capacities_installed_before_baseyear(
        n, grouping_years_power, costs, baseyear
    )

    if "H" in opts:
        time_dep_hp_cop = options["time_dep_hp_cop"]
        ashp_cop = (
            xr.open_dataarray(snakemake.input.cop_air_total)
            .to_pandas()
            .reindex(index=n.snapshots)
        )
        gshp_cop = (
            xr.open_dataarray(snakemake.input.cop_soil_total)
            .to_pandas()
            .reindex(index=n.snapshots)
        )
        default_lifetime = snakemake.config["costs"]["fill_values"]["lifetime"]
        add_heating_capacities_installed_before_baseyear(
            n,
            baseyear,
            grouping_years_heat,
            ashp_cop,
            gshp_cop,
            time_dep_hp_cop,
            costs,
            default_lifetime,
        )

    if options.get("cluster_heat_buses", False):
        cluster_heat_buses(n)

    n.meta = dict(snakemake.config, **dict(wildcards=dict(snakemake.wildcards)))

    n.export_to_netcdf(snakemake.output[0])<|MERGE_RESOLUTION|>--- conflicted
+++ resolved
@@ -599,22 +599,13 @@
         from _helpers import mock_snakemake
 
         snakemake = mock_snakemake(
-<<<<<<< HEAD
             "add_existing_baseyear",
+            weather_year="",
             simpl="",
             clusters="45",
             ll="v1.0",
             opts="",
             sector_opts="8760H-T-H-B-I-A-solar+p3-dist1",
-=======
-            'add_existing_baseyear',
-            weather_year='',
-            simpl='',
-            clusters="37",
-            lv=1.0,
-            opts='',
-            sector_opts='168H-T-H-B-I-solar+p3-dist1',
->>>>>>> 7a7c7f03
             planning_horizons=2020,
         )
 
