# -*- coding: utf-8 -*-
# SPDX-FileCopyrightText: : 2020-2023 The PyPSA-Eur Authors
#
# SPDX-License-Identifier: MIT
"""
Build spatial distribution of industries from Hotmaps database.
"""

import logging
import uuid
from itertools import product

import country_converter as coco
import geopandas as gpd
import pandas as pd

<<<<<<< HEAD
=======
logger = logging.getLogger(__name__)
>>>>>>> cbb3ab36
cc = coco.CountryConverter()


def locate_missing_industrial_sites(df):
    """
    Locate industrial sites without valid locations based on city and
    countries.

    Should only be used if the model's spatial resolution is coarser
    than individual cities.
    """
    try:
        from geopy.extra.rate_limiter import RateLimiter
        from geopy.geocoders import Nominatim
    except ImportError:
        raise ModuleNotFoundError(
            "Optional dependency 'geopy' not found."
            "Install via 'conda install -c conda-forge geopy'"
            "or set 'industry: hotmaps_locate_missing: false'."
        )

    locator = Nominatim(user_agent=str(uuid.uuid4()))
    geocode = RateLimiter(locator.geocode, min_delay_seconds=2)

    def locate_missing(s):
        if pd.isna(s.City) or s.City == "CONFIDENTIAL":
            return None

        loc = geocode([s.City, s.Country], geometry="wkt")
        if loc is not None:
            logger.debug(f"Found:\t{loc}\nFor:\t{s['City']}, {s['Country']}\n")
            return f"POINT({loc.longitude} {loc.latitude})"
        else:
            return None

    missing = df.index[df.geom.isna()]
    df.loc[missing, "coordinates"] = df.loc[missing].apply(locate_missing, axis=1)

    # report stats
    num_still_missing = df.coordinates.isna().sum()
    num_found = len(missing) - num_still_missing
    share_missing = len(missing) / len(df) * 100
    share_still_missing = num_still_missing / len(df) * 100
    logger.warning(
        f"Found {num_found} missing locations. \nShare of missing locations reduced from {share_missing:.2f}% to {share_still_missing:.2f}%."
    )

    return df


def prepare_hotmaps_database(regions):
    """
    Load hotmaps database of industrial sites and map onto bus regions.
    """
    df = pd.read_csv(snakemake.input.hotmaps_industrial_database, sep=";", index_col=0)

    df[["srid", "coordinates"]] = df.geom.str.split(";", expand=True)

    if snakemake.params.hotmaps_locate_missing:
        df = locate_missing_industrial_sites(df)

    # remove those sites without valid locations
    df.drop(df.index[df.coordinates.isna()], inplace=True)

    df["coordinates"] = gpd.GeoSeries.from_wkt(df["coordinates"])

    gdf = gpd.GeoDataFrame(df, geometry="coordinates", crs="EPSG:4326")

    gdf = gpd.sjoin(gdf, regions, how="inner", predicate="within")

    gdf.rename(columns={"index_right": "bus"}, inplace=True)
    gdf["country"] = gdf.bus.str[:2]

    # the .sjoin can lead to duplicates if a geom is in two overlapping regions
    if gdf.index.duplicated().any():
        # get all duplicated entries
        duplicated_i = gdf.index[gdf.index.duplicated()]
        # convert from raw data country name to iso-2-code
        code = cc.convert(gdf.loc[duplicated_i, "Country"], to="iso2")  # noqa: F841
        # screen out malformed country allocation
        gdf_filtered = gdf.loc[duplicated_i].query("country == @code")
        # concat not duplicated and filtered gdf
        gdf = pd.concat([gdf.drop(duplicated_i), gdf_filtered])

    return gdf


def build_nodal_distribution_key(hotmaps, regions, countries):
    """
    Build nodal distribution keys for each sector.
    """
    sectors = hotmaps.Subsector.unique()

    keys = pd.DataFrame(index=regions.index, columns=sectors, dtype=float)

    pop = pd.read_csv(snakemake.input.clustered_pop_layout, index_col=0)
    pop["country"] = pop.index.str[:2]
    ct_total = pop.total.groupby(pop["country"]).sum()
    keys["population"] = pop.total / pop.country.map(ct_total)

    for sector, country in product(sectors, countries):
        regions_ct = regions.index[regions.index.str.contains(country)]

        facilities = hotmaps.query("country == @country and Subsector == @sector")

        if not facilities.empty:
            emissions = facilities["Emissions_ETS_2014"].fillna(
                hotmaps["Emissions_EPRTR_2014"].dropna()
            )
            if emissions.sum() == 0:
                key = pd.Series(1 / len(facilities), facilities.index)
            else:
                # BEWARE: this is a strong assumption
                emissions = emissions.fillna(emissions.mean())
                key = emissions / emissions.sum()
            key = key.groupby(facilities.bus).sum().reindex(regions_ct, fill_value=0.0)
        else:
            key = keys.loc[regions_ct, "population"]

        keys.loc[regions_ct, sector] = key

    return keys


if __name__ == "__main__":
    if "snakemake" not in globals():
        from _helpers import mock_snakemake

        snakemake = mock_snakemake(
            "build_industrial_distribution_key",
            simpl="",
            clusters=128,
        )

    logging.basicConfig(level=snakemake.config["logging"]["level"])

    countries = snakemake.params.countries

    regions = gpd.read_file(snakemake.input.regions_onshore).set_index("name")

    hotmaps = prepare_hotmaps_database(regions)

    keys = build_nodal_distribution_key(hotmaps, regions, countries)

    keys.to_csv(snakemake.output.industrial_distribution_key)<|MERGE_RESOLUTION|>--- conflicted
+++ resolved
@@ -14,10 +14,7 @@
 import geopandas as gpd
 import pandas as pd
 
-<<<<<<< HEAD
-=======
 logger = logging.getLogger(__name__)
->>>>>>> cbb3ab36
 cc = coco.CountryConverter()
 
 
