--- conflicted
+++ resolved
@@ -2172,15 +2172,10 @@
         bus1=spatial.gas.nodes,
         bus2="co2 atmosphere",
         carrier="biogas to gas",
-<<<<<<< HEAD
         capital_cost=costs.at["biogas", "fixed"]
         + costs.at["biogas upgrading", "fixed"],
         marginal_cost=costs.at["biogas upgrading", "VOM"],
         efficiency=costs.at["biogas", "efficiency"],
-=======
-        capital_cost=costs.at["biogas upgrading", "fixed"],
-        marginal_cost=costs.at["biogas upgrading", "VOM"],
->>>>>>> 8d791449
         efficiency2=-costs.at["gas", "CO2 intensity"],
         p_nom_extendable=True,
     )
