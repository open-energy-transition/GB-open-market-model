#!/usr/bin/env python
# -*- coding: utf-8 -*-

# SPDX-FileCopyrightText: : 2017-2023 The PyPSA-Eur Authors
#
# SPDX-License-Identifier: MIT
"""
Build hydroelectric inflow time-series for each country.

Relevant Settings
-----------------

.. code:: yaml

    countries:

    renewable:
        hydro:
            cutout:
            clip_min_inflow:

.. seealso::
    Documentation of the configuration file ``config/config.yaml`` at
    :ref:`toplevel_cf`, :ref:`renewable_cf`

Inputs
------

- ``data/bundle/eia_hydro_annual_generation.csv``: Hydroelectricity net generation per country and year (`EIA <https://www.eia.gov/beta/international/data/browser/#/?pa=000000000000000000000000000000g&c=1028i008006gg6168g80a4k000e0ag00gg0004g800ho00g8&ct=0&ug=8&tl_id=2-A&vs=INTL.33-12-ALB-BKWH.A&cy=2014&vo=0&v=H&start=2000&end=2016>`_)

    .. image:: img/hydrogeneration.png
        :scale: 33 %

- ``resources/country_shapes.geojson``: confer :ref:`shapes`
- ``"cutouts/" + config["renewable"]['hydro']['cutout']``: confer :ref:`cutout`

Outputs
-------

- ``resources/profile_hydro.nc``:

    ===================  ================  =========================================================
    Field                Dimensions        Description
    ===================  ================  =========================================================
    inflow               countries, time   Inflow to the state of charge (in MW),
                                           e.g. due to river inflow in hydro reservoir.
    ===================  ================  =========================================================

    .. image:: img/inflow-ts.png
        :scale: 33 %

    .. image:: img/inflow-box.png
        :scale: 33 %

Description
-----------

.. seealso::
    :mod:`build_renewable_profiles`
"""

import logging

import atlite
import country_converter as coco
import geopandas as gpd
import pandas as pd
from _helpers import configure_logging
from numpy.polynomial import Polynomial

cc = coco.CountryConverter()


def get_eia_annual_hydro_generation(fn, countries, capacities=False):
    # in billion kWh/a = TWh/a
<<<<<<< HEAD
    # capacity: in billion kW = GW
    df = pd.read_csv(fn, skiprows=2, index_col=1, na_values=[" ", "--"]).iloc[1:, 1:]
=======
    df = pd.read_csv(
        fn, skiprows=2, index_col=1, na_values=[" ", "--"], decimal=","
    ).iloc[1:, 1:]
>>>>>>> c237862c
    df.index = df.index.str.strip()

    former_countries = {
        "Former Czechoslovakia": dict(
            countries=["Czechia", "Slovakia"], start=1980, end=1992
        ),
        "Former Serbia and Montenegro": dict(
            countries=["Serbia", "Montenegro"], start=1992, end=2005
        ),
        "Former Yugoslavia": dict(
            countries=[
                "Slovenia",
                "Croatia",
                "Bosnia and Herzegovina",
                "Serbia",
                "Montenegro",
                "North Macedonia",
            ],
            start=1980,
            end=1991,
        ),
    }

    for k, v in former_countries.items():
        period = [str(i) for i in range(v["start"], v["end"] + 1)]
        ratio = df.loc[v["countries"]].T.dropna().sum()
        ratio /= ratio.sum()
        for country in v["countries"]:
            df.loc[country, period] = df.loc[k, period] * ratio[country]

    baltic_states = ["Latvia", "Estonia", "Lithuania"]
    df.loc[baltic_states] = (
        df.loc[baltic_states].T.fillna(df.loc[baltic_states].mean(axis=1)).T
    )

    df.loc["Germany"] = df.filter(like="Germany", axis=0).sum()
    df.loc["Serbia"] += df.loc["Kosovo"].fillna(0.0)
    df = df.loc[~df.index.str.contains("Former")]
    df.drop(["Europe", "Germany, West", "Germany, East", "Kosovo"], inplace=True)

    df.index = cc.convert(df.index, to="iso2")
    df.index.name = "countries"

    # convert to MW of MWh/a
    factor = 1e3 if capacities else 1e6
    df = df.T[countries] * factor

    return df


def correct_eia_stats_by_capacity(eia_stats, fn, countries, baseyear=2019):
    cap = get_eia_annual_hydro_generation(fn, countries, capacities=True)
    ratio = cap / cap.loc[str(baseyear)]
    eia_stats_corrected = eia_stats / ratio
    to_keep = ["AL", "AT", "CH", "DE", "GB", "NL", "RS", "RO", "SK"]
    to_correct = eia_stats_corrected.columns.difference(to_keep)
    eia_stats.loc[:, to_correct] = eia_stats_corrected.loc[:, to_correct]


def approximate_missing_eia_stats(eia_stats, runoff_fn, countries):
    runoff = pd.read_csv(runoff_fn, index_col=0).T[countries]

    # fix ES, PT data points
    runoff.loc["1978", ["ES", "PT"]] = runoff.loc["1979", ["ES", "PT"]]

    runoff_eia = runoff.loc[eia_stats.index]

    eia_stats_approximated = {}

    for c in countries:
        X = runoff_eia[c]
        Y = eia_stats[c]

        to_predict = runoff.index.difference(eia_stats.index)
        X_pred = runoff.loc[to_predict, c]

        p = Polynomial.fit(X, Y, 1)
        Y_pred = p(X_pred)

        eia_stats_approximated[c] = pd.Series(Y_pred, index=to_predict)

    eia_stats_approximated = pd.DataFrame(eia_stats_approximated)
    return pd.concat([eia_stats, eia_stats_approximated]).sort_index()


logger = logging.getLogger(__name__)

if __name__ == "__main__":
    if "snakemake" not in globals():
        from _helpers import mock_snakemake

        snakemake = mock_snakemake("build_hydro_profile", weather_year="")
    configure_logging(snakemake)

    params_hydro = snakemake.params.hydro
    cutout = atlite.Cutout(snakemake.input.cutout)

    countries = snakemake.params.countries
    country_shapes = (
        gpd.read_file(snakemake.input.country_shapes)
        .set_index("name")["geometry"]
        .reindex(countries)
    )
    country_shapes.index.name = "countries"

    fn = snakemake.input.eia_hydro_generation
    eia_stats = get_eia_annual_hydro_generation(fn, countries)

    if config_hydro.get("eia_correct_by_capacity"):
        fn = snakemake.input.eia_hydro_capacity
        correct_eia_stats_by_capacity(eia_stats, fn, countries)

    if config_hydro.get("eia_approximate_missing"):
        fn = snakemake.input.era5_runoff
        eia_stats = approximate_missing_eia_stats(eia_stats, fn, countries)

    eia_stats.to_csv(snakemake.output.eia_hydro)

    weather_year = snakemake.wildcards.weather_year
    norm_year = config_hydro.get("eia_norm_year")
    if norm_year:
        eia_stats.loc[weather_year] = eia_stats.loc[norm_year]
    elif weather_year and weather_year not in eia_stats.index:
        eia_stats.loc[weather_year] = eia_stats.median()

    inflow = cutout.runoff(
        shapes=country_shapes,
        smooth=True,
        lower_threshold_quantile=True,
        normalize_using_yearly=eia_stats,
    )

    if "clip_min_inflow" in params_hydro:
        inflow = inflow.where(inflow > params_hydro["clip_min_inflow"], 0)

    inflow.to_netcdf(snakemake.output.profile)<|MERGE_RESOLUTION|>--- conflicted
+++ resolved
@@ -73,14 +73,9 @@
 
 def get_eia_annual_hydro_generation(fn, countries, capacities=False):
     # in billion kWh/a = TWh/a
-<<<<<<< HEAD
-    # capacity: in billion kW = GW
-    df = pd.read_csv(fn, skiprows=2, index_col=1, na_values=[" ", "--"]).iloc[1:, 1:]
-=======
     df = pd.read_csv(
         fn, skiprows=2, index_col=1, na_values=[" ", "--"], decimal=","
     ).iloc[1:, 1:]
->>>>>>> c237862c
     df.index = df.index.str.strip()
 
     former_countries = {
