--- conflicted
+++ resolved
@@ -10,16 +10,8 @@
 - [ ] I tested my contribution locally and it works as intended.
 - [ ] Code and workflow changes are sufficiently documented.
 - [ ] Changed dependencies are added to `envs/environment.yaml`.
-<<<<<<< HEAD
 - [ ] Changes in configuration options are added in `config/config.GB.yaml`.
 - [ ] Changes in configuration options are documented in `doc/gb-model/configtables/*.csv`.
-- [ ] OET license identifier is added to all edited or newly created code files.
+- [ ] OET SPDX license header added to all touched files.
 - [ ] Sources of newly added data are documented in `doc/gb-model/data_sources.rst`.
-- [ ] A release note `doc/gb-model/release_notes.rst` is added.
-=======
-- [ ] Changes in configuration options are added in `config/config.default.yaml`.
-- [ ] Changes in configuration options are documented in `doc/configtables/*.csv`.
-- [ ] OET SPDX license header added to all touched files.
-- [ ] Sources of newly added data are documented in `doc/data_sources.rst`.
-- [ ] A release note `doc/release_notes.rst` is added.
->>>>>>> 23916eb6
+- [ ] A release note `doc/gb-model/release_notes.rst` is added.